--- conflicted
+++ resolved
@@ -18,11 +18,7 @@
   },
   "dependencies": {
     "@nexus/schema": "0.x",
-<<<<<<< HEAD
-    "@paljs/nexus": "2.5.11",
-=======
     "@paljs/nexus": "2.5.12",
->>>>>>> 7b657d3c
     "@prisma/client": "2.x",
     "apollo-server": "2.x",
     "bcryptjs": "2.x",
