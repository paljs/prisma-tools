{
  "name": "prisma-with-admin",
  "version": "0.0.2",
  "author": "Ahmed Elywa",
  "license": "MIT",
  "scripts": {
    "dev": "next",
    "build": "next build",
    "start": "next start",
    "generate": "yarn generate:prisma && yarn generate:nexus && yarn codegen",
    "generate:prisma": "prisma generate",
    "generate:nexus": "ts-node --transpile-only -P nexus.tsconfig.json src/Api/nexusSchema",
    "codegen": "graphql-codegen --config codegen.yml",
    "create-migration": "prisma migrate save --experimental",
    "migrate-database": "prisma migrate up --experimental --auto-approve --create-db"
  },
  "dependencies": {
    "@apollo/client": "3.x",
    "@apollo/react-ssr": "4.x",
    "@nexus/schema": "0.x",
<<<<<<< HEAD
    "@paljs/nexus": "2.5.11",
=======
    "@paljs/nexus": "2.5.12",
>>>>>>> 7b657d3c
    "@paljs/admin": "2.5.4",
    "@paljs/ui": "1.x",
    "@paljs/icons": "1.x",
    "@prisma/client": "2.x",
    "apollo-server-micro": "2.x",
    "bcryptjs": "2.x",
    "cookie": "0.x",
    "graphql": "14.x",
    "graphql-tag": "2.x",
    "graphql-tools": "6.x",
    "jsonwebtoken": "8.x",
    "next": "9.x",
    "react": "16.x",
    "react-dom": "16.x",
    "styled-components": "5.x",
    "ts-node": "8.x"
  },
  "devDependencies": {
    "@graphql-codegen/cli": "1.x",
    "@graphql-codegen/typescript": "1.x",
    "@graphql-codegen/typescript-operations": "1.x",
    "@graphql-codegen/typescript-react-apollo": "1.x",
    "@prisma/cli": "2.x",
    "@types/bcryptjs": "2.x",
    "@types/cookie": "0.x",
    "@types/graphql": "14.x",
    "@types/jsonwebtoken": "8.x",
    "@types/node": "14.x",
    "@types/react": "16.x",
    "@types/react-dom": "16.x",
    "@types/styled-components": "4.x",
    "@typescript-eslint/eslint-plugin": "3.x",
    "@typescript-eslint/parser": "3.x",
    "babel-plugin-graphql-tag": "2.x",
    "babel-plugin-styled-components": "1.x",
    "eslint": "7.x",
    "eslint-config-prettier": "6.x",
    "eslint-plugin-prettier": "3.x",
    "eslint-plugin-react": "7.x",
    "husky": "4.x",
    "prettier": "2.x",
    "pretty-quick": "3.x",
    "typescript": "4.x"
  },
  "husky": {
    "hooks": {
      "pre-commit": "pretty-quick --pattern \"**/*.*(ts|tsx|graphql)\" --staged"
    }
  },
  "cacheDirectories": [
    ".next/cache"
  ]
}<|MERGE_RESOLUTION|>--- conflicted
+++ resolved
@@ -18,11 +18,7 @@
     "@apollo/client": "3.x",
     "@apollo/react-ssr": "4.x",
     "@nexus/schema": "0.x",
-<<<<<<< HEAD
-    "@paljs/nexus": "2.5.11",
-=======
     "@paljs/nexus": "2.5.12",
->>>>>>> 7b657d3c
     "@paljs/admin": "2.5.4",
     "@paljs/ui": "1.x",
     "@paljs/icons": "1.x",
