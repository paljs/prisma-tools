{
  "name": "@paljs/types",
  "version": "5.3.3",
  "main": "dist/index.js",
  "types": "dist/index.d.ts",
  "repository": {
    "type": "git",
    "url": "git@github.com:paljs/prisma-tools.git",
    "directory": "packages/types"
  },
  "homepage": "https://paljs.com",
  "author": "Ahmed Elywa",
  "license": "MIT",
  "private": false,
  "scripts": {
    "build": "pnpm run clean && tsc -p tsconfig.build.json",
    "clean": "shx rm -rf dist node_modules/.cache"
  },
  "publishConfig": {
    "access": "public"
  },
  "devDependencies": {
<<<<<<< HEAD
    "@prisma/client": "^4.11.0",
    "typescript": "^5",
    "shx": "^0.3.4"
=======
    "@prisma/client": "^4.15.0",
    "typescript": "^5.0.2"
>>>>>>> d070e457
  },
  "files": [
    "dist"
  ],
  "gitHead": "3d5f31c5d025953338ec694c513894b6a4112e70"
}<|MERGE_RESOLUTION|>--- conflicted
+++ resolved
@@ -20,14 +20,9 @@
     "access": "public"
   },
   "devDependencies": {
-<<<<<<< HEAD
-    "@prisma/client": "^4.11.0",
-    "typescript": "^5",
+    "@prisma/client": "^4.15.0",
+    "typescript": "^5.0.2",
     "shx": "^0.3.4"
-=======
-    "@prisma/client": "^4.15.0",
-    "typescript": "^5.0.2"
->>>>>>> d070e457
   },
   "files": [
     "dist"
